--- conflicted
+++ resolved
@@ -105,12 +105,6 @@
       ORDER BY ${dateColumn} DESC
       LIMIT $${values.length + 1} OFFSET $${values.length + 2}
     `;
-<<<<<<< HEAD
-
-    // Execute the query
-    const result = await client.query(query, values);
-=======
->>>>>>> 0ecfdab8
 
     // Add limit and offset to the query values
     values.push(limit, offset);
